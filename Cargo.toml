--- conflicted
+++ resolved
@@ -1,11 +1,6 @@
 [package]
-<<<<<<< HEAD
 name = "coinselect_flutter_ffi"
-version = "0.1.1"
-=======
-name = "rust-coinselect"
 version = "0.1.5"
->>>>>>> 674854c5
 edition = "2021"
 description = "A blockchain-agnostic coin selection library built in Rust."
 readme = "README.md"
